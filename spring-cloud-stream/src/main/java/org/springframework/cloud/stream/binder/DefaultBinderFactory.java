--- conflicted
+++ resolved
@@ -287,13 +287,9 @@
 				binderEnvironment.getPropertySources().remove("configurationProperties");
 				springApplicationBuilder.environment(binderEnvironment);
 			}
-<<<<<<< HEAD
-			ConfigurableApplicationContext binderProducingContext = springApplicationBuilder
-					.run(args.toArray(new String[0]));
-=======
+
 			ConfigurableApplicationContext binderProducingContext =
 					springApplicationBuilder.run(args.toArray(new String[0]));
->>>>>>> 5b39e57a
 
 			Binder<T, ?, ?> binder = binderProducingContext.getBean(Binder.class);
 			/*
